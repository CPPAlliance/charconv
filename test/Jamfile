--- conflicted
+++ resolved
@@ -25,8 +25,5 @@
 run to_chars_integer_STL_comp.cpp : : : [ requires cxx17_hdr_charconv ] ;
 run limits.cpp ;
 run to_chars_sprintf.cpp ;
-<<<<<<< HEAD
 run test_num_digits.cpp ;
-=======
-run limits_link_1.cpp limits_link_2.cpp limits_link_3.cpp ;
->>>>>>> edd1a658
+run limits_link_1.cpp limits_link_2.cpp limits_link_3.cpp ;